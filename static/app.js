--- conflicted
+++ resolved
@@ -345,7 +345,6 @@
   ];
   // Persist current set for client-side filtering
   window.__INSTALLED_CACHE__ = all;
-<<<<<<< HEAD
   const depList = $('#deps-packages');
   if (depList) {
     depList.innerHTML = '';
@@ -354,10 +353,6 @@
       depList.insertAdjacentHTML('beforeend', `<option value="${key}"></option>`);
     }
   }
-=======
-  const select = $('#installed-category');
-  if (select) select.innerHTML = '<option value="">All Categories</option>';
->>>>>>> 08cff4d6
   if (!all.length) {
     root.innerHTML = `<div class="empty">Nothing installed</div>`;
     return;
